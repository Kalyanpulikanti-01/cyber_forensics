# Cyber Forensics Toolkit - Dependencies
# =====================================

# Core web and networking
requests>=2.31.0
urllib3>=2.0.0
dnspython>=2.4.0
python-whois>=0.8.0

# Security and SSL analysis
cryptography>=41.0.0
pyOpenSSL>=23.2.0
certifi>=2023.7.22
ssl-analyzer

# Web scraping and automation
selenium>=4.15.0
beautifulsoup4>=4.12.0
lxml>=4.9.0
html5lib>=1.1

# Image processing and screenshots
Pillow>=10.0.0
opencv-python>=4.8.0
pytesseract>=0.3.10

# Data analysis and visualization
pandas>=2.1.0
numpy>=1.24.0
matplotlib>=3.7.0
seaborn>=0.12.0
plotly>=5.17.0

# Geolocation and IP intelligence
geoip2>=4.7.0
maxminddb>=2.2.0
ipinfo>=4.4.0
shodan>=1.29.0

# Threat intelligence APIs
virustotal-api>=1.1.11
abuseipdb-wrapper
<<<<<<< HEAD
censys-platform>=0.9.0  # New Censys Platform API with PAT support
=======
# censys  # DEPRECATED - Legacy Search API v2 no longer supports PAT authentication (deprecated 2024)
censys-platform>=0.9.0  # Platform API v3 with Personal Access Token (PAT) authentication support
>>>>>>> 3be9fc10
netlas

# Network scanning and analysis
python-nmap>=0.7.1
scapy>=2.5.0
netaddr>=0.9.0

# Reporting and documentation
reportlab>=4.0.0
jinja2>=3.1.0
markdown>=3.5.0
weasyprint>=60.0

# Database and caching
redis>=4.6.0
pymongo>=4.5.0

# Utilities and helpers
python-dateutil>=2.8.0
pytz>=2023.3
tqdm>=4.66.0
colorama>=0.4.6
click>=8.1.0
pyyaml>=6.0.0
jsonschema>=4.19.0

# Machine learning for pattern detection
scikit-learn>=1.3.0
textdistance>=4.6.0
fuzzywuzzy>=0.18.0
python-Levenshtein>=0.21.0

# Async and performance
aiohttp>=3.8.0

# Development and testing
pytest>=7.4.0
pytest-asyncio>=0.21.0
pytest-cov>=4.1.0
black>=23.7.0
flake8>=6.0.0
mypy>=1.5.0

# Optional: Advanced analysis
yara-python>=4.3.0
pefile>=2023.2.7
oletools>=0.60.1
python-magic

# Optional: Machine learning models
transformers>=4.33.0
torch>=2.0.0
sentence-transformers>=2.2.0<|MERGE_RESOLUTION|>--- conflicted
+++ resolved
@@ -40,12 +40,8 @@
 # Threat intelligence APIs
 virustotal-api>=1.1.11
 abuseipdb-wrapper
-<<<<<<< HEAD
-censys-platform>=0.9.0  # New Censys Platform API with PAT support
-=======
 # censys  # DEPRECATED - Legacy Search API v2 no longer supports PAT authentication (deprecated 2024)
 censys-platform>=0.9.0  # Platform API v3 with Personal Access Token (PAT) authentication support
->>>>>>> 3be9fc10
 netlas
 
 # Network scanning and analysis
